--- conflicted
+++ resolved
@@ -1,111 +1,88 @@
-"""Cache dumper script, uses phobos to dump a json dump to disk
+"""Cache dumper script, uses phobos to dump a json dump to disk
+
+Copyright (c) 2012 Diego "Sakari" Duclos <sakari@evefit.org>
+Copyright (c) 2012 Romain "Artefact2" Dalmaso <artefact2@gmail.com>
+
+This code is free software; you can redistribute it and/or modify
+it under the terms of the BSD license (see the file LICENSE.txt
+included with the distribution).
+"""
+import argparse
+import sys
+
+from reverence import blue
+
+from phobos.writer.jsonWriter import JsonWriter
+from phobos.remoteSvc import discover as discoverSvc
+from phobos.rowSetProcessor import RowSetProcessor
+
+def processRowSet(tableName, rowSet, output, indent):
+	print("processing {}".format(tableName))
+	header, lines = RowSetProcessor(tableName, rowSet).run()
+	JsonWriter(tableName, header, lines, output, 4 if args.indent else None).run()
+
+if __name__ == "__main__":
+	try:
+		major = sys.version_info.major
+		minor = sys.version_info.minor
+	except AttributeError:
+		major = sys.version_info[0]
+		minor = sys.version_info[1]
+	if major != 2 or minor < 7:
+		sys.stderr.write("This application requires Python 2.7 to run, but {0}.{1} was used\n".format(major, minor))
+		sys.exit()
+
+	parser = argparse.ArgumentParser(description="This scripts dumps effects from an sqlite cache dump to mongo")
+	parser.add_argument("-e", "--eve", help="path to eve folder", required=True)
+	parser.add_argument("-c", "--cache", help="path to eve cache folder", required=True)
+	parser.add_argument("-d", "--dump", help="path to SQLite dump file, including file name")
+	parser.add_argument("-s", "--server", default='tranquility', help="If we're dealing with a singularity cache")
+	parser.add_argument("-o", "--output", help="Output folder for the json files", required=True)
+	parser.add_argument("-i", "--indent", action="store_true", help="Use pretty indentation for json files", default=False)
+	parser.add_argument("-t", "--tables", help="comma-separated list of table names to dump (all tables are dumped by default)")
+	args = parser.parse_args()
+
+	# Initialize reverence object, get tables and write them out to json
+	eve = blue.EVE(args.eve, cachepath=args.cache, server=args.server)
+	cfg = eve.getconfigmgr()
+	indent = 4 if args.indent else None
+	output = args.output
 
-Copyright (c) 2012 Diego "Sakari" Duclos <sakari@evefit.org>
-Copyright (c) 2012 Romain "Artefact2" Dalmaso <artefact2@gmail.com>
-
-This code is free software; you can redistribute it and/or modify
-it under the terms of the BSD license (see the file LICENSE.txt
-included with the distribution).
-"""
-import argparse
-import sys
-
-from reverence import blue
-
-from phobos.writer.jsonWriter import JsonWriter
-from phobos.remoteSvc import discover as discoverSvc
-from phobos.rowSetProcessor import RowSetProcessor
-
-def processRowSet(tableName, rowSet, output, indent):
-	print("processing {}".format(tableName))
-	header, lines = RowSetProcessor(tableName, rowSet).run()
-	JsonWriter(tableName, header, lines, output, indent).run()
-
-if __name__ == "__main__":
-	try:
-		major = sys.version_info.major
-		minor = sys.version_info.minor
-	except AttributeError:
-		major = sys.version_info[0]
-		minor = sys.version_info[1]
-	if major != 2 or minor < 7:
-		sys.stderr.write("This application requires Python 2.7 to run, but {0}.{1} was used\n".format(major, minor))
-		sys.exit()
-
-	parser = argparse.ArgumentParser(description="This scripts dumps effects from an sqlite cache dump to mongo")
-	parser.add_argument("-e", "--eve", help="path to eve folder", required=True)
-	parser.add_argument("-c", "--cache", help="path to eve cache folder", required=True)
-	parser.add_argument("-d", "--dump", help="path to SQLite dump file, including file name")
-	parser.add_argument("-s", "--server", default='tranquility', help="If we're dealing with a singularity cache")
-	parser.add_argument("-o", "--output", help="Output folder for the json files", required=True)
-	parser.add_argument("-i", "--indent", action="store_true", help="Use pretty indentation for json files", default=False)
-	parser.add_argument("-t", "--tables", help="comma-separated list of table names to dump (all tables are dumped by default)")
-	args = parser.parse_args()
-
-	# Initialize reverence object, get tables and write them out to json
-	eve = blue.EVE(args.eve, cachepath=args.cache, server=args.server)
-	cfg = eve.getconfigmgr()
-	indent = 4 if args.indent else None
-	output = args.output
-
-<<<<<<< HEAD
-	# Process bulkdata tables
-	for tableName in cfg.tables:
-		print("processing {}".format(tableName))
-		try:
-			rowSet = getattr(cfg, tableName)
-			header, lines = RowSetProcessor(tableName, rowSet).run()
-			JsonWriter(tableName, header, lines, args.output).run()
-		except:
-			print("failed to process {}".format(tableName))
-
-	# Process remote service calls
-	for service, call in discoverSvc(eve):
-		tableName = "{}_{}".format(service, call)
-		print("processing {}".format(tableName))
-		try:
-			rowSet = getattr(eve.RemoteSvc(service), call)()
-			header, lines = RowSetProcessor(tableName, rowSet).run()
-			JsonWriter(tableName, header, lines, args.output, indent=4 if args.indent else None).run()
-		except:
-			print("Failed to process {}".format(tableName))-
-=======
-	# If -t is present, only dump the specified tables
-	if(args.tables != None):
-		for tableName in args.tables.split(","):
-			try:
-				t = tableName.split("_", 2)
-				if(len(t) == 2):
-					rowSet = getattr(eve.RemoveSvc(t[0]), t[1])()
-				else:
-					rowSet = getattr(cfg, t[0])
-				processRowSet(tableName, rowSet, output, indent)
-			except:
+	# If -t is present, only dump the specified tables
+	if(args.tables != None):
+		for tableName in args.tables.split(","):
+			try:
+				t = tableName.split("_", 2)
+				if(len(t) == 2):
+					rowSet = getattr(eve.RemoveSvc(t[0]), t[1])()
+				else:
+					rowSet = getattr(cfg, t[0])
+				processRowSet(tableName, rowSet, output, indent)
+			except:
+				print("failed to process {}".format(tableName))
+	else:
+		# Process bulkdata tables
+		for tableName in cfg.tables:
+			try:
+				rowSet = getattr(cfg, tableName)
+				processRowSet(tableName, rowSet, output, indent)
+			except:
+				print("failed to process {}".format(tableName))
+
+		# Process remote service calls
+		for service, call in discoverSvc(eve):
+			tableName = "{}_{}".format(service, call)
+			try:
+				rowSet = getattr(eve.RemoveSvc(service), call)()
+				processRowSet(tableName, rowSet, output, indent)
+			except:
 				print("failed to process {}".format(tableName))
-	else:
-		# Process bulkdata tables
-		for tableName in cfg.tables:
-			try:
-				rowSet = getattr(cfg, tableName)
-				processRowSet(tableName, rowSet, output, indent)
-			except:
-				print("failed to process {}".format(tableName))
-
-		# Process remote service calls
-		for service, call in discoverSvc(eve):
-			tableName = "{}_{}".format(service, call)
-			try:
-				rowSet = getattr(eve.RemoveSvc(service), call)()
-				processRowSet(tableName, rowSet, output, indent)
-			except:
-				print("failed to process {}".format(tableName))
->>>>>>> 20b3d9e7
-
-	"""
-	#Debug code
-	from reverence import blue
-	from eve2sql.processor.rowSetProcessor import RowSetProcessor
-	eve = blue.EVE(args.eve, cachepath=args.cache, server=args.server)
-	rowSet = getattr(eve.RemoteSvc("agentMgr"), "GetAgentsInSpace")()
-	RowSetProcessor("agentMgr_GetAgentsInSpace", rowSet).run()
-	"""
+
+	"""
+	#Debug code
+	from reverence import blue
+	from eve2sql.processor.rowSetProcessor import RowSetProcessor
+	eve = blue.EVE(args.eve, cachepath=args.cache, server=args.server)
+	rowSet = getattr(eve.RemoteSvc("agentMgr"), "GetAgentsInSpace")()
+	RowSetProcessor("agentMgr_GetAgentsInSpace", rowSet).run()
+	"""